--- conflicted
+++ resolved
@@ -3,13 +3,8 @@
 use super::L1Traversal;
 use crate::{
     traits::{
-<<<<<<< HEAD
         AsyncIterator, ChainProvider, DataAvailabilityProvider, LogLevel, ResettableStage,
-        TelemetryProvider,
-=======
-        ChainProvider, DataAvailabilityProvider, DataIter, LogLevel, OriginProvider,
-        ResettableStage, TelemetryProvider,
->>>>>>> e7a92f09
+        TelemetryProvider, OriginProvider,
     },
     types::{BlockInfo, StageError, StageResult, SystemConfig},
 };
@@ -51,22 +46,10 @@
         Self { prev, telemetry, provider, data: None }
     }
 
-<<<<<<< HEAD
-    /// Returns the current L1 [BlockInfo] origin from the previous
-    /// [L1Traversal] stage.
-    pub fn origin(&self) -> Option<&BlockInfo> {
-        self.prev.origin()
-    }
-
     /// Retrieves the next data item from the L1 retrieval stage.
     /// If there is data, it pushes it into the next stage.
     /// If there is no data, it returns an error.
     pub async fn next_data(&mut self) -> StageResult<DAP::Item> {
-=======
-    /// Retrieves the next data item from the [L1Retrieval] stage.
-    /// Returns an error if there is no data.
-    pub async fn next_data(&mut self) -> StageResult<Bytes> {
->>>>>>> e7a92f09
         if self.data.is_none() {
             self.telemetry.write(
                 alloc::format!("Retrieving data for block: {:?}", self.prev.block),
